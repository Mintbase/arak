use database::Database;
use dotenv::dotenv;
mod config;
mod database;
mod indexer;

use {
    self::{config::Config, indexer::Indexer},
    anyhow::{Context, Result},
    clap::Parser,
    std::{env, path::PathBuf},
};

#[derive(Parser)]
struct Arguments {
    #[clap(short, long, env = "ARAKCONFIG", default_value = "arak.toml")]
    config: PathBuf,
    #[clap(short, long, env = "DB_STRING")]
    db_string: Option<String>,
    #[clap(short, long, env = "NODE_URL")]
    node_url: Option<String>,
}

#[tokio::main]
async fn main() -> Result<()> {
<<<<<<< HEAD
    let args = Arguments::parse();
    let subscriber = tracing_subscriber::FmtSubscriber::builder()
        .with_ansi(false)
        .finish();

    tracing::subscriber::set_global_default(subscriber).expect("setting default subscriber failed");

    let (config, root) = Config::load(&args.config).context("failed to load configuration")?;
=======
    tracing_subscriber::fmt::init();
    dotenv().ok(); // Couldn't load multiple Env Vars without this!
    let args = Arguments::parse();

    let (config, root) = Config::load(&args.config, args.node_url, args.db_string)
        .context("failed to load configuration")?;
>>>>>>> 706839d6
    env::set_current_dir(root)?;

    match &config.database {
        config::Database::Sqlite { connection } => {
            run_indexer(&config, database::Sqlite::open(connection)?).await?;
        }
        config::Database::Postgres { connection } => {
            run_indexer(&config, database::Postgres::connect(connection).await?).await?;
        }
    }

    Ok(())
}

async fn run_indexer(config: &Config, db: impl Database) -> Result<()> {
    let eth = ethrpc::http::Client::new(config.ethrpc.clone());

    Indexer::create(eth, db, config.events.clone())?
        .run(indexer::Run {
            page_size: config.indexer.page_size,
            poll_interval: config.indexer.poll_interval,
        })
        .await?;

    Ok(())
}<|MERGE_RESOLUTION|>--- conflicted
+++ resolved
@@ -23,7 +23,7 @@
 
 #[tokio::main]
 async fn main() -> Result<()> {
-<<<<<<< HEAD
+    dotenv().ok(); // Couldn't load multiple Env Vars without this!
     let args = Arguments::parse();
     let subscriber = tracing_subscriber::FmtSubscriber::builder()
         .with_ansi(false)
@@ -31,15 +31,8 @@
 
     tracing::subscriber::set_global_default(subscriber).expect("setting default subscriber failed");
 
-    let (config, root) = Config::load(&args.config).context("failed to load configuration")?;
-=======
-    tracing_subscriber::fmt::init();
-    dotenv().ok(); // Couldn't load multiple Env Vars without this!
-    let args = Arguments::parse();
-
     let (config, root) = Config::load(&args.config, args.node_url, args.db_string)
         .context("failed to load configuration")?;
->>>>>>> 706839d6
     env::set_current_dir(root)?;
 
     match &config.database {
