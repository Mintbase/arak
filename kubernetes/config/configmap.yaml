--- conflicted
+++ resolved
@@ -7,13 +7,8 @@
   arak.toml: |
 
     [indexer]
-<<<<<<< HEAD
     page-size = 100
-    poll-interval = 30
-=======
-    page-size = 2000
-    poll-interval = 0.1
->>>>>>> 23d9c03b
+    poll-interval = 10
 
     ## ERC721: https://eips.ethereum.org/EIPS/eip-721#specification
     [[event]]
